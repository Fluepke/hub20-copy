import logging
from functools import wraps
from typing import Optional

from asgiref.sync import sync_to_async
from django.contrib.auth import get_user_model
from django.db.models import QuerySet
from eth_utils import to_checksum_address
from ethereum.abi import ContractTranslator
from hexbytes import HexBytes
from web3 import Web3
from web3.exceptions import TransactionNotFound

from hub20.apps.blockchain.client import (
    blockchain_mined_block_handler,
    blockchain_pending_transaction_handler,
    blockchain_scanner,
    get_transaction_by_hash,
    get_web3,
    log_web3_client_exception,
    wait_for_connection,
)
from hub20.apps.blockchain.models import BaseEthereumAccount, Chain, Transaction
from hub20.apps.blockchain.typing import Address, EthereumAccount_T, TransactionHash
from hub20.apps.ethereum_money import get_ethereum_account_model

from .abi import EIP20_ABI, ERC223_ABI
from .app_settings import TRANSFER_GAS_LIMIT
from .models import EthereumToken, EthereumTokenAmount
from .signals import (
    incoming_transfer_broadcast,
    incoming_transfer_mined,
    outgoing_transfer_broadcast,
    outgoing_transfer_mined,
)
from .typing import EthereumClient_T

logger = logging.getLogger(__name__)
EthereumAccount = get_ethereum_account_model()
User = get_user_model()


def erc20_owner_filter_args(account):
    return dict(fromBlock="latest", argument_filters={"_owner": account.address})


<<<<<<< HEAD
        self.approvals = self._install_event_filter(
            self.erc20_contract.events.Approval,
            fromBlock="latest",
            argument_filters={"_owner": account.address},
        )

        self.minter = self._install_event_filter(
            self.erc223_contract.events.Minted,
            fromBlock="latest",
            argument_filters={"_to": account.address},
        )

    def _install_event_filter(self, event_type, **filter_params):
        try:
            return event_type.createFilter(**filter_params)
        except ValueError:
            logger.warning(f"Failed to install {self.token.code} {event_type.event_name} filter")
            return None

    def _get_new_entries(self, event_filter):
        return event_filter.get_new_entries() if event_filter is not None else []

    def get_approval_entries(self):
        return self._get_new_entries(self.approvals)

    def get_mint_entries(self):
        return self._get_new_entries(self.minter)
=======
def erc20_incoming_filter_args(account):
    return dict(fromBlock="latest", argument_filters={"_to": account.address})


def erc20_outgoing_filter_args(account):
    return dict(fromBlock="latest", argument_filters={"_from": account.address})


def erc20_pending_incoming_args(account):
    return dict(fromBlock="latest", toBlock="pending", argument_filters={"_to": account.address})


def erc20_pending_outgoing_args(account):
    return dict(fromBlock="latest", toBlock="pending", argument_filters={"_from": account.address})


def blockchain_token_event_handler(abi, event, account_filter_args):
    def decorator(handler):
        @wraps(handler)
        async def wrapper(*args, **kw):
            FILTER_REGISTRY = {}

            def get_filter(contract, event, token, account, **filter_params):
                key = (token.address, account.address)
                try:
                    return FILTER_REGISTRY[key]
                except KeyError:
                    event_type = getattr(contract.events, event)
                    new_filter = event_type.createFilter(**filter_params)
                    FILTER_REGISTRY[key] = new_filter
                    return new_filter

            w3: Web3 = get_web3()
            wait_for_connection(w3=w3)

            while True:
                try:
                    wait_for_connection(w3=w3)
                    tokens = await sync_to_async(list)(EthereumToken.ERC20tokens.all())
                    accounts = await sync_to_async(list)(BaseEthereumAccount.objects.all())

                    for token in tokens:
                        contract = w3.eth.contract(abi=abi, address=token.address)
                        for account in accounts:
                            filter_params = account_filter_args(account)
                            try:
                                event_filter = await sync_to_async(get_filter)(
                                    contract, event, token, account, **filter_params
                                )
                            except ValueError as exc:
                                logger.warning(f"Can not get {event} filter with {filter_params}")
                                log_web3_client_exception(exc)
                                return
                            entries = await sync_to_async(event_filter.get_new_entries)()
                            for event_entry in entries:
                                await sync_to_async(handler)(
                                    w3=w3, token=token, account=account, event=event_entry
                                )
                except Exception as exc:
                    logger.exception(f"Error on {handler.__name__}: {exc}")

        return wrapper

    return decorator
>>>>>>> bfd1e65b


def token_scanner(handler):
    @wraps(handler)
    def wrapper(*args, **kw):
        return handler(tokens=EthereumToken.ERC20tokens.all(), *args, **kw)

    return wrapper


def account_scanner(handler):
    @wraps(handler)
    def wrapper(*args, **kw):
        return handler(accounts=BaseEthereumAccount.objects.all(), *args, **kw)

    return wrapper


def _decode_transfer_arguments(w3: Web3, token: EthereumToken, tx_data):
    try:
        contract = w3.eth.contract(abi=EIP20_ABI, address=token.address)
        fn, args = contract.decode_function_input(tx_data.input)

        # TODO: is this really the best way to identify the transaction as a value transfer?
        transfer_idenfifier = contract.functions.transfer.function_identifier
        if not transfer_idenfifier == fn.function_identifier:
            return None

        return args
    except ValueError:
        return None
    except Exception as exc:
        logger.exception(exc)


def encode_transfer_data(recipient_address, amount: EthereumTokenAmount):
    translator = ContractTranslator(EIP20_ABI)
    encoded_data = translator.encode_function_call("transfer", (recipient_address, amount.as_wei))
    return f"0x{encoded_data.hex()}"


def get_transfer_value_by_tx_data(
    w3: Web3, token: EthereumToken, tx_data
) -> Optional[EthereumTokenAmount]:
    if not token.is_ERC20:
        return token.from_wei(tx_data.value)

    args = _decode_transfer_arguments(w3, token, tx_data)
    if args is not None:
        return token.from_wei(args["_value"])


def get_transfer_recipient_by_tx_data(w3: Web3, token: EthereumToken, tx_data):
    args = _decode_transfer_arguments(w3, token, tx_data)
    if args is not None:
        return args["_to"]


def get_transfer_recipient_by_receipt(w3: Web3, token: EthereumToken, tx_receipt):
    contract = w3.eth.contract(abi=EIP20_ABI, address=token.address)
    tx_logs = contract.events.Transfer().processReceipt(tx_receipt)
    assert len(tx_logs) == 1, "There should be only one log entry on transfer function"

    return tx_logs[0].args["_to"]


def get_max_fee(w3: Web3) -> EthereumTokenAmount:
    chain = Chain.make(chain_id=int(w3.net.version))
    ETH = EthereumToken.ETH(chain=chain)

    gas_price = w3.eth.generateGasPrice()
    return ETH.from_wei(TRANSFER_GAS_LIMIT * gas_price)


def get_account_balance(w3: Web3, token: EthereumToken, address: Address) -> EthereumTokenAmount:
    if token.is_ERC20:
        contract = w3.eth.contract(abi=EIP20_ABI, address=token.address)
        return token.from_wei(contract.functions.balanceOf(address).call())
    else:
        return token.from_wei(w3.eth.getBalance(address))


def get_token_information(w3: Web3, address):
    contract = w3.eth.contract(abi=EIP20_ABI, address=to_checksum_address(address))
    return {
        "name": contract.functions.name().call(),
        "code": contract.functions.symbol().call(),
        "decimals": contract.functions.decimals().call(),
    }


def make_token(w3: Web3, address) -> EthereumToken:
    token_data = get_token_information(w3=w3, address=address)
    chain = Chain.make(chain_id=int(w3.net.version))
    return EthereumToken.make(chain=chain, address=address, **token_data)


def index_account_erc20_transfers(
    w3: Web3, account: EthereumAccount_T, token: EthereumToken, starting_block: int, end_block: int
):
    logger.debug(
        "Checking blocks {}-{} for {} transfers from {}".format(
            starting_block, end_block, token.code, account.address
        )
    )

    token_contract = w3.eth.contract(abi=EIP20_ABI, address=token.address)
    incoming_transfer_filter = token_contract.events.Transfer.createFilter(
        fromBlock=starting_block, toBlock=end_block, argument_filters={"_to": account.address}
    )
    outgoing_transfer_filter = token_contract.events.Transfer.createFilter(
        fromBlock=starting_block, toBlock=end_block, argument_filters={"_from": account.address}
    )

    for event in incoming_transfer_filter.get_all_entries():
        process_incoming_erc20_transfer_event(w3=w3, token=token, account=account, event=event)

    for event in outgoing_transfer_filter.get_all_entries():
        process_outgoing_erc20_transfer_event(w3=w3, token=token, account=account, event=event)


def index_account_erc223_transactions(
    w3: Web3, account: EthereumAccount_T, token: EthereumToken, starting_block: int, end_block: int
):
    logger.debug(
        "Checking blocks {}-{} for {} tokens minted for {}".format(
            starting_block, end_block, token.code, account.address
        )
    )

    token_contract = w3.eth.contract(abi=ERC223_ABI, address=token.address)
    token_mint_filter = token_contract.events.Minted.createFilter(
        fromBlock=starting_block, toBlock=end_block, argument_filters={"_to": account.address}
    )
    for event in token_mint_filter.get_all_entries():
        process_erc223_token_mint_event(w3=w3, token=token, account=account, event=event)


def index_account_erc20_approvals(
    w3: Web3, account: EthereumAccount_T, token: EthereumToken, starting_block: int, end_block: int
):
    logger.debug(
        "Checking blocks {}-{} for {} approvals from {}".format(
            starting_block, end_block, token.code, account.address
        )
    )

    token_contract = w3.eth.contract(abi=EIP20_ABI, address=token.address)
    approval_filter = token_contract.events.Approval.createFilter(
        fromBlock=starting_block, toBlock=end_block, argument_filters={"_owner": account.address}
    )
    for event in approval_filter.get_all_entries():
        transaction = get_transaction_by_hash(w3=w3, transaction_hash=event.transactionHash)
        if transaction:
            account.transactions.add(transaction)


def process_pending_transaction(
    w3: Web3, token: EthereumToken, accounts: QuerySet, transaction_hash: TransactionHash
):
    try:
        tx_data = w3.eth.getTransaction(transaction_hash)
        if tx_data.value <= 0:
            return

        amount = token.from_wei(tx_data.value)
        account_addresses = accounts.values_list("address", flat=True)

        if not amount.is_ETH:
            return

        logger.debug("Tx {} is a pending ETH transfer".format(transaction_hash.hex()))
        if tx_data["to"] in account_addresses:
            recipient_address = tx_data["to"]
            try:
                account = BaseEthereumAccount.objects.get_subclass(address=recipient_address)
                incoming_transfer_broadcast.send(
                    sender=Transaction,
                    account=account,
                    amount=amount,
                    transaction_hash=transaction_hash,
                )
            except BaseEthereumAccount.DoesNotExist:
                logger.error("Account {} was not found".format(recipient_address))

        if tx_data["from"] in account_addresses:
            sender_address = tx_data["from"]
            try:
                account = BaseEthereumAccount.objects.get_subclass(address=sender_address)
                outgoing_transfer_broadcast.send(
                    sender=Transaction,
                    account=account,
                    amount=amount,
                    transaction_hash=transaction_hash,
                )
            except BaseEthereumAccount.DoesNotExist:
                logger.error("Account {} was not found".format(sender_address))

    except TransactionNotFound:
        logger.info("Transaction {} has not yet been mined".format(transaction_hash.hex()))


<<<<<<< HEAD
def process_pending_incoming_erc20_transfer_event(
    w3: Web3, token: EthereumToken, account: EthereumAccount_T, event
):
    logger.info(
        "Pending {} transfer to {}: {}".format(
            token.code, account.address, event.transactionHash.hex()
        )
    )
    incoming_transfer_broadcast.send(
        sender=EthereumToken,
        account=account,
        amount=token.from_wei(event.args._value),
        transaction_hash=event.transactionHash.hex(),
    )


def process_pending_outgoing_erc20_transfer_event(
    w3: Web3, token: EthereumToken, account: EthereumAccount_T, event
):
    logger.info(
        "Pending {} transfer from {}: {}".format(
            token.code, account.address, event.transactionHash.hex()
        )
    )
    outgoing_transfer_broadcast.send(
        sender=EthereumToken,
        account=account,
        amount=token.from_wei(event.args._value),
        transaction_hash=event.transactionHash.hex(),
    )


def process_erc20_approval_event(
    w3: Web3, token: EthereumToken, account: EthereumAccount_T, event
):
    logger.info(
        "{} is a tx with a {} approval event from {}".format(
            event.transactionHash.hex(), token.code, account.address
        )
    )
    transaction = get_transaction_by_hash(w3=w3, transaction_hash=event.transactionHash)
    if transaction:
        account.transactions.add(transaction)


=======
>>>>>>> bfd1e65b
def process_incoming_eth_transfer(w3: Web3, account: EthereumAccount_T, tx_data):
    chain_id = int(w3.net.version)
    chain = Chain.make(chain_id=chain_id)
    ETH = EthereumToken.ETH(chain=chain)
    amount = ETH.from_wei(tx_data.value)

    transaction = get_transaction_by_hash(w3=w3, transaction_hash=tx_data.hash)
    if transaction:
        account.transactions.add(transaction)
        incoming_transfer_mined.send(
            sender=Transaction,
            account=account,
            token=ETH,
            amount=amount,
            transaction=transaction,
            address=tx_data["from"],
        )


def process_outgoing_eth_transfer(w3: Web3, account: EthereumAccount_T, tx_data):
    chain_id = int(w3.net.version)
    chain = Chain.make(chain_id=chain_id)
    ETH = EthereumToken.ETH(chain=chain)
    amount = ETH.from_wei(tx_data.value)

    transaction = get_transaction_by_hash(w3=w3, transaction_hash=tx_data.hash)
    if transaction:
        account.transactions.add(transaction)
        outgoing_transfer_mined.send(
            sender=Transaction,
            account=account,
            token=ETH,
            amount=amount,
            transaction=transaction,
            address=tx_data.to,
        )


def process_incoming_erc20_transfer_event(
    w3: Web3, token: EthereumToken, account: EthereumAccount_T, event
):

    amount = token.from_wei(event["args"]["_value"])
    transaction = get_transaction_by_hash(w3=w3, transaction_hash=event.transactionHash)
    if transaction:
        account.transactions.add(transaction)
        incoming_transfer_mined.send(
            sender=Transaction,
            account=account,
            transaction=transaction,
            amount=amount,
            address=event["args"]["_from"],
        )


def process_outgoing_erc20_transfer_event(
    w3: Web3, token: EthereumToken, account: EthereumAccount_T, event
):
    amount = token.from_wei(event["args"]["_value"])
    transaction = get_transaction_by_hash(w3=w3, transaction_hash=event.transactionHash)
    if transaction:
        account.transactions.add(transaction)
        outgoing_transfer_mined.send(
            sender=Transaction,
            account=account,
            transaction=transaction,
            amount=amount,
            address=event["args"]["_to"],
        )


def process_pending_incoming_erc20_transfer_event(
    w3: Web3, token: EthereumToken, account: EthereumAccount_T, event
):
    logger.info(
        "Pending {} transfer to {}: {}".format(
            token.code, account.address, event.transactionHash.hex()
        )
    )
    incoming_transfer_broadcast.send(
        sender=EthereumToken,
        account=account,
        amount=token.from_wei(event.args._value),
        transaction_hash=event.transactionHash.hex(),
    )

    amount = token.from_wei(event["args"]["_value"])
    transaction = get_transaction_by_hash(w3=w3, transaction_hash=event.transactionHash)
    if transaction:
        account.transactions.add(transaction)
        outgoing_transfer_mined.send(
            sender=Transaction,
            account=account,
            transaction=transaction,
            amount=amount,
            address=event["args"]["_to"],
        )


def process_pending_outgoing_erc20_transfer_event(
    w3: Web3, token: EthereumToken, account: EthereumAccount_T, event
):
    logger.info(
        "Pending {} transfer from {}: {}".format(
            token.code, account.address, event.transactionHash.hex()
        )
    )
    outgoing_transfer_broadcast.send(
        sender=EthereumToken,
        account=account,
        amount=token.from_wei(event.args._value),
        transaction_hash=event.transactionHash.hex(),
    )


def process_erc223_token_mint_event(
    w3: Web3, token: EthereumToken, account: EthereumAccount_T, event
):
    logger.info(
        "{} is a tx with a {} mint event for {}".format(
            event.transactionHash.hex(), token.code, account.address
        )
    )
    amount = token.from_wei(event["args"]["_num"])
    transaction = get_transaction_by_hash(w3=w3, transaction_hash=event.transactionHash)
    if transaction:
        account.transactions.add(transaction)
        incoming_transfer_mined.send(
            sender=Transaction,
            account=account,
            transaction=transaction,
            amount=amount,
            address=token.address,
        )


class EthereumClient:
    def __init__(self, account: EthereumAccount_T, w3: Optional[Web3] = None) -> None:
        self.account = account
        self.w3 = w3 or get_web3()

    def build_transfer_transaction(self, recipient, amount: EthereumTokenAmount):
        token = amount.currency
        chain_id = int(self.w3.net.version)
        message = f"Connected to network {chain_id}, token {token.code} is on {token.chain_id}"
        assert token.chain_id == chain_id, message

        transaction_params = {
            "chainId": chain_id,
            "nonce": self.w3.eth.getTransactionCount(self.account.address),
            "gasPrice": self.w3.eth.generateGasPrice(),
            "gas": TRANSFER_GAS_LIMIT,
            "from": self.account.address,
        }

        if token.is_ERC20:
            transaction_params.update(
                {"to": token.address, "value": 0, "data": encode_transfer_data(recipient, amount)}
            )
        else:
            transaction_params.update({"to": recipient, "value": amount.as_wei})
        return transaction_params

    def transfer(self, amount: EthereumTokenAmount, address, *args, **kw):
        transaction_data = self.build_transfer_transaction(recipient=address, amount=amount)
        signed_tx = self.sign_transaction(transaction_data=transaction_data)
        return self.w3.eth.sendRawTransaction(signed_tx.rawTransaction)

    def sign_transaction(self, transaction_data, *args, **kw):
        if not hasattr(self.account, "private_key"):
            raise NotImplementedError("Can not sign transaction without the private key")
        return self.w3.eth.account.signTransaction(transaction_data, self.account.private_key)

    def get_balance(self, token: EthereumToken):
        return get_account_balance(w3=self.w3, token=token, address=self.account.address)

    @classmethod
    def select_for_transfer(
        cls,
        amount: EthereumTokenAmount,
        receiver: Optional[User] = None,
        address: Optional[Address] = None,
    ) -> Optional[EthereumClient_T]:
        w3 = get_web3()

        transfer_fee: EthereumTokenAmount = cls.estimate_transfer_fees(w3=w3)
        assert transfer_fee.is_ETH

        ETH = transfer_fee.currency

        accounts = EthereumAccount.objects.all().order_by("?")

        if amount.is_ETH:
            amount += transfer_fee

        for account in accounts:
            get_balance = lambda t: get_account_balance(w3=w3, token=t, address=account.address)

            eth_balance = get_balance(ETH)
            token_balance = eth_balance if amount.is_ETH else get_balance(amount.currency)

            if eth_balance >= transfer_fee and token_balance >= amount:
                return cls(account=account, w3=w3)
        return None

    @classmethod
    def estimate_transfer_fees(cls, *args, **kw) -> EthereumTokenAmount:
        w3 = kw.pop("w3", get_web3())
        return get_max_fee(w3=w3)


@blockchain_mined_block_handler
@account_scanner
def listen_eth_transfers(w3: Web3, block_hash: HexBytes, accounts, **kw):
    block_data = w3.eth.get_block(block_hash, full_transactions=True)

    for tx_data in block_data.transactions:
        sender_address = tx_data["from"]
        recipient_address = tx_data.to

        is_ETH_transfer = tx_data.value != 0

        if not is_ETH_transfer:
            continue

        logger.debug(f"Tx {tx_data.hash.hex()} is an ETH transfer")

        sender_account = accounts.filter(address=sender_address).first()
        recipient_account = accounts.filter(address=recipient_address).first()

        if sender_account is not None:
            process_outgoing_eth_transfer(w3=w3, account=sender_account, tx_data=tx_data)

        if recipient_account is not None:
            process_incoming_eth_transfer(w3=w3, account=recipient_account, tx_data=tx_data)


@blockchain_token_event_handler(
    abi=EIP20_ABI, event="Transfer", account_filter_args=erc20_incoming_filter_args
)
def listen_incoming_erc20_transfers(
    w3: Web3, token: EthereumToken, account: BaseEthereumAccount, event
):
    process_incoming_erc20_transfer_event(w3=w3, token=token, account=account, event=event)

<<<<<<< HEAD
async def listen_erc20_approvals(w3: Web3, **kw):
    await sync_to_async(wait_for_connection)(w3)
=======

@blockchain_token_event_handler(
    abi=EIP20_ABI, event="Transfer", account_filter_args=erc20_outgoing_filter_args
)
def listen_outgoing_erc20_transfers(
    w3: Web3, token: EthereumToken, account: BaseEthereumAccount, event
):
    process_outgoing_erc20_transfer_event(w3=w3, token=token, account=account, event=event)


@blockchain_token_event_handler(
    abi=EIP20_ABI, event="Transfer", account_filter_args=erc20_pending_incoming_args
)
def listen_pending_incoming_erc20_transfers(
    w3: Web3, token: EthereumToken, account: BaseEthereumAccount, event
):
    process_pending_incoming_erc20_transfer_event(w3=w3, token=token, account=account, event=event)

>>>>>>> bfd1e65b

@blockchain_token_event_handler(
    abi=EIP20_ABI, event="Transfer", account_filter_args=erc20_pending_outgoing_args
)
def listen_pending_outgoing_erc20_transfers(
    w3: Web3, token: EthereumToken, account: BaseEthereumAccount, event
):
    process_pending_outgoing_erc20_transfer_event(w3=w3, token=token, account=account, event=event)


<<<<<<< HEAD
        for token in tokens:
            for account in accounts:
                event_filter = await sync_to_async(TokenEventFilterRegistry.get)(
                    w3=w3, token=token, account=account
                )
                approval_txs = await sync_to_async(event_filter.get_approval_entries)()
                for event in approval_txs:
                    await sync_to_async(process_erc20_approval_event)(
                        w3=w3, account=account, token=token, event=event
                    )
=======
@blockchain_token_event_handler(
    abi=EIP20_ABI, event="Approval", account_filter_args=erc20_owner_filter_args
)
def listen_erc20_approvals(w3: Web3, token: EthereumToken, account: BaseEthereumAccount, event):
    logger.info(
        "{} is a tx with a {} approval event from {}".format(
            event.transactionHash.hex(), token.code, account.address
        )
    )
    transaction = get_transaction_by_hash(w3=w3, transaction_hash=event.transactionHash)
    if transaction:
        account.transactions.add(transaction)
>>>>>>> bfd1e65b


@blockchain_token_event_handler(
    abi=ERC223_ABI, event="Minted", account_filter_args=erc20_incoming_filter_args
)
def listen_erc223_mint(w3: Web3, token: EthereumToken, account: BaseEthereumAccount, event):
    logger.info(
        "{} is a tx with a {} mint event for {}".format(
            event.transactionHash.hex(), token.code, account.address
        )
    )
    amount = token.from_wei(event["args"]["_num"])
    transaction = get_transaction_by_hash(w3=w3, transaction_hash=event.transactionHash)
    if transaction:
        account.transactions.add(transaction)
        incoming_transfer_mined.send(
            sender=Transaction,
            account=account,
            transaction=transaction,
            amount=amount,
            address=token.address,
        )


@blockchain_pending_transaction_handler
@account_scanner
def listen_pending_eth_transfers(w3: Web3, transaction_hash, accounts):
    chain_id = int(w3.net.version)
<<<<<<< HEAD
    chain = await sync_to_async(Chain.make)(chain_id=chain_id)

    while True:
        await sync_to_async(chain.refresh_from_db)()
        accounts = await sync_to_async(list)(BaseEthereumAccount.objects.all())
        tokens = await sync_to_async(list)(EthereumToken.ERC20tokens.all())

        for token in tokens:
            for account in accounts:
                event_filter = await sync_to_async(TokenEventFilterRegistry.get)(
                    w3=w3, token=token, account=account
                )
                token_mint_txs = await sync_to_async(event_filter.get_mint_entries)()
                for event in token_mint_txs:
                    await sync_to_async(process_erc223_token_mint_event)(
                        w3=w3, account=account, token=token, event=event
                    )

        await asyncio.sleep(BLOCK_CREATION_INTERVAL)
=======
    chain = Chain.make(chain_id=chain_id)
>>>>>>> bfd1e65b

    ETH = EthereumToken.ETH(chain=chain)

<<<<<<< HEAD
async def listen_pending_eth_transfers(w3: Web3, **kw):
    try:
        tx_filter = await sync_to_async(w3.eth.filter)("pending")
    except ValueError as exc:
        logger.warning(f"Failed to get pending tx filter: {exc}")
        return

    chain_id = int(w3.net.version)
    chain = await sync_to_async(Chain.make)(chain_id=chain_id)
=======
    process_pending_transaction(
        w3=w3,
        token=ETH,
        accounts=accounts,
        transaction_hash=transaction_hash,
    )
>>>>>>> bfd1e65b


<<<<<<< HEAD
    while True:
        await sync_to_async(wait_for_connection)(w3)
        for tx_hash in await sync_to_async(tx_filter.get_new_entries)():
            await sync_to_async(process_pending_transaction)(
=======
@blockchain_scanner
@token_scanner
@account_scanner
def run_erc20_deposit_indexer(w3: Web3, starting_block: int, end_block: int, tokens, accounts):
    for token in tokens:
        for account in accounts:
            index_account_erc20_transfers(
>>>>>>> bfd1e65b
                w3=w3,
                account=account,
                token=token,
                starting_block=starting_block,
                end_block=end_block,
            )


<<<<<<< HEAD
async def run_erc20_deposit_indexer(w3: Web3, **kw):
    await sync_to_async(wait_for_connection)(w3)
    chain_id = int(w3.net.version)
    chain = await sync_to_async(Chain.make)(chain_id=chain_id)

    accounts = await sync_to_async(list)(BaseEthereumAccount.objects.all())
    tokens = await sync_to_async(list)(EthereumToken.ERC20tokens.all())

    starting_block = 0
    while starting_block < chain.highest_block:
        for token in tokens:
            for account in accounts:
                end = min(starting_block + BLOCK_SCAN_RANGE, chain.highest_block)
                await sync_to_async(index_account_erc20_transfers)(
                    w3=w3,
                    account=account,
                    token=token,
                    starting_block=starting_block,
                    end_block=end,
                )
        starting_block += BLOCK_SCAN_RANGE


async def run_erc20_approval_indexer(w3: Web3, **kw):
    await sync_to_async(wait_for_connection)(w3)
    chain_id = int(w3.net.version)
    chain = await sync_to_async(Chain.make)(chain_id=chain_id)

    accounts = await sync_to_async(list)(BaseEthereumAccount.objects.all())
    tokens = await sync_to_async(list)(EthereumToken.ERC20tokens.all())

    starting_block = 0
    while starting_block < chain.highest_block:
        for token in tokens:
            for account in accounts:
                end = min(starting_block + BLOCK_SCAN_RANGE, chain.highest_block)
                await sync_to_async(index_account_erc20_approvals)(
                    w3=w3,
                    account=account,
                    token=token,
                    starting_block=starting_block,
                    end_block=end,
                )
        starting_block += BLOCK_SCAN_RANGE
=======
@blockchain_scanner
@token_scanner
@account_scanner
def run_erc20_approval_indexer(w3: Web3, starting_block: int, end_block: int, tokens, accounts):
    for token in tokens:
        for account in accounts:
            index_account_erc20_approvals(
                w3=w3,
                account=account,
                token=token,
                starting_block=starting_block,
                end_block=end_block,
            )
>>>>>>> bfd1e65b
<|MERGE_RESOLUTION|>--- conflicted
+++ resolved
@@ -44,35 +44,6 @@
     return dict(fromBlock="latest", argument_filters={"_owner": account.address})
 
 
-<<<<<<< HEAD
-        self.approvals = self._install_event_filter(
-            self.erc20_contract.events.Approval,
-            fromBlock="latest",
-            argument_filters={"_owner": account.address},
-        )
-
-        self.minter = self._install_event_filter(
-            self.erc223_contract.events.Minted,
-            fromBlock="latest",
-            argument_filters={"_to": account.address},
-        )
-
-    def _install_event_filter(self, event_type, **filter_params):
-        try:
-            return event_type.createFilter(**filter_params)
-        except ValueError:
-            logger.warning(f"Failed to install {self.token.code} {event_type.event_name} filter")
-            return None
-
-    def _get_new_entries(self, event_filter):
-        return event_filter.get_new_entries() if event_filter is not None else []
-
-    def get_approval_entries(self):
-        return self._get_new_entries(self.approvals)
-
-    def get_mint_entries(self):
-        return self._get_new_entries(self.minter)
-=======
 def erc20_incoming_filter_args(account):
     return dict(fromBlock="latest", argument_filters={"_to": account.address})
 
@@ -137,7 +108,6 @@
         return wrapper
 
     return decorator
->>>>>>> bfd1e65b
 
 
 def token_scanner(handler):
@@ -340,39 +310,6 @@
         logger.info("Transaction {} has not yet been mined".format(transaction_hash.hex()))
 
 
-<<<<<<< HEAD
-def process_pending_incoming_erc20_transfer_event(
-    w3: Web3, token: EthereumToken, account: EthereumAccount_T, event
-):
-    logger.info(
-        "Pending {} transfer to {}: {}".format(
-            token.code, account.address, event.transactionHash.hex()
-        )
-    )
-    incoming_transfer_broadcast.send(
-        sender=EthereumToken,
-        account=account,
-        amount=token.from_wei(event.args._value),
-        transaction_hash=event.transactionHash.hex(),
-    )
-
-
-def process_pending_outgoing_erc20_transfer_event(
-    w3: Web3, token: EthereumToken, account: EthereumAccount_T, event
-):
-    logger.info(
-        "Pending {} transfer from {}: {}".format(
-            token.code, account.address, event.transactionHash.hex()
-        )
-    )
-    outgoing_transfer_broadcast.send(
-        sender=EthereumToken,
-        account=account,
-        amount=token.from_wei(event.args._value),
-        transaction_hash=event.transactionHash.hex(),
-    )
-
-
 def process_erc20_approval_event(
     w3: Web3, token: EthereumToken, account: EthereumAccount_T, event
 ):
@@ -386,8 +323,6 @@
         account.transactions.add(transaction)
 
 
-=======
->>>>>>> bfd1e65b
 def process_incoming_eth_transfer(w3: Web3, account: EthereumAccount_T, tx_data):
     chain_id = int(w3.net.version)
     chain = Chain.make(chain_id=chain_id)
@@ -633,10 +568,6 @@
 ):
     process_incoming_erc20_transfer_event(w3=w3, token=token, account=account, event=event)
 
-<<<<<<< HEAD
-async def listen_erc20_approvals(w3: Web3, **kw):
-    await sync_to_async(wait_for_connection)(w3)
-=======
 
 @blockchain_token_event_handler(
     abi=EIP20_ABI, event="Transfer", account_filter_args=erc20_outgoing_filter_args
@@ -655,7 +586,6 @@
 ):
     process_pending_incoming_erc20_transfer_event(w3=w3, token=token, account=account, event=event)
 
->>>>>>> bfd1e65b
 
 @blockchain_token_event_handler(
     abi=EIP20_ABI, event="Transfer", account_filter_args=erc20_pending_outgoing_args
@@ -666,18 +596,6 @@
     process_pending_outgoing_erc20_transfer_event(w3=w3, token=token, account=account, event=event)
 
 
-<<<<<<< HEAD
-        for token in tokens:
-            for account in accounts:
-                event_filter = await sync_to_async(TokenEventFilterRegistry.get)(
-                    w3=w3, token=token, account=account
-                )
-                approval_txs = await sync_to_async(event_filter.get_approval_entries)()
-                for event in approval_txs:
-                    await sync_to_async(process_erc20_approval_event)(
-                        w3=w3, account=account, token=token, event=event
-                    )
-=======
 @blockchain_token_event_handler(
     abi=EIP20_ABI, event="Approval", account_filter_args=erc20_owner_filter_args
 )
@@ -690,7 +608,6 @@
     transaction = get_transaction_by_hash(w3=w3, transaction_hash=event.transactionHash)
     if transaction:
         account.transactions.add(transaction)
->>>>>>> bfd1e65b
 
 
 @blockchain_token_event_handler(
@@ -719,58 +636,18 @@
 @account_scanner
 def listen_pending_eth_transfers(w3: Web3, transaction_hash, accounts):
     chain_id = int(w3.net.version)
-<<<<<<< HEAD
-    chain = await sync_to_async(Chain.make)(chain_id=chain_id)
-
-    while True:
-        await sync_to_async(chain.refresh_from_db)()
-        accounts = await sync_to_async(list)(BaseEthereumAccount.objects.all())
-        tokens = await sync_to_async(list)(EthereumToken.ERC20tokens.all())
-
-        for token in tokens:
-            for account in accounts:
-                event_filter = await sync_to_async(TokenEventFilterRegistry.get)(
-                    w3=w3, token=token, account=account
-                )
-                token_mint_txs = await sync_to_async(event_filter.get_mint_entries)()
-                for event in token_mint_txs:
-                    await sync_to_async(process_erc223_token_mint_event)(
-                        w3=w3, account=account, token=token, event=event
-                    )
-
-        await asyncio.sleep(BLOCK_CREATION_INTERVAL)
-=======
     chain = Chain.make(chain_id=chain_id)
->>>>>>> bfd1e65b
 
     ETH = EthereumToken.ETH(chain=chain)
 
-<<<<<<< HEAD
-async def listen_pending_eth_transfers(w3: Web3, **kw):
-    try:
-        tx_filter = await sync_to_async(w3.eth.filter)("pending")
-    except ValueError as exc:
-        logger.warning(f"Failed to get pending tx filter: {exc}")
-        return
-
-    chain_id = int(w3.net.version)
-    chain = await sync_to_async(Chain.make)(chain_id=chain_id)
-=======
     process_pending_transaction(
         w3=w3,
         token=ETH,
         accounts=accounts,
         transaction_hash=transaction_hash,
     )
->>>>>>> bfd1e65b
-
-
-<<<<<<< HEAD
-    while True:
-        await sync_to_async(wait_for_connection)(w3)
-        for tx_hash in await sync_to_async(tx_filter.get_new_entries)():
-            await sync_to_async(process_pending_transaction)(
-=======
+
+
 @blockchain_scanner
 @token_scanner
 @account_scanner
@@ -778,7 +655,6 @@
     for token in tokens:
         for account in accounts:
             index_account_erc20_transfers(
->>>>>>> bfd1e65b
                 w3=w3,
                 account=account,
                 token=token,
@@ -787,52 +663,6 @@
             )
 
 
-<<<<<<< HEAD
-async def run_erc20_deposit_indexer(w3: Web3, **kw):
-    await sync_to_async(wait_for_connection)(w3)
-    chain_id = int(w3.net.version)
-    chain = await sync_to_async(Chain.make)(chain_id=chain_id)
-
-    accounts = await sync_to_async(list)(BaseEthereumAccount.objects.all())
-    tokens = await sync_to_async(list)(EthereumToken.ERC20tokens.all())
-
-    starting_block = 0
-    while starting_block < chain.highest_block:
-        for token in tokens:
-            for account in accounts:
-                end = min(starting_block + BLOCK_SCAN_RANGE, chain.highest_block)
-                await sync_to_async(index_account_erc20_transfers)(
-                    w3=w3,
-                    account=account,
-                    token=token,
-                    starting_block=starting_block,
-                    end_block=end,
-                )
-        starting_block += BLOCK_SCAN_RANGE
-
-
-async def run_erc20_approval_indexer(w3: Web3, **kw):
-    await sync_to_async(wait_for_connection)(w3)
-    chain_id = int(w3.net.version)
-    chain = await sync_to_async(Chain.make)(chain_id=chain_id)
-
-    accounts = await sync_to_async(list)(BaseEthereumAccount.objects.all())
-    tokens = await sync_to_async(list)(EthereumToken.ERC20tokens.all())
-
-    starting_block = 0
-    while starting_block < chain.highest_block:
-        for token in tokens:
-            for account in accounts:
-                end = min(starting_block + BLOCK_SCAN_RANGE, chain.highest_block)
-                await sync_to_async(index_account_erc20_approvals)(
-                    w3=w3,
-                    account=account,
-                    token=token,
-                    starting_block=starting_block,
-                    end_block=end,
-                )
-        starting_block += BLOCK_SCAN_RANGE
-=======
 @blockchain_scanner
 @token_scanner
 @account_scanner
@@ -845,5 +675,4 @@
                 token=token,
                 starting_block=starting_block,
                 end_block=end_block,
-            )
->>>>>>> bfd1e65b
+            )